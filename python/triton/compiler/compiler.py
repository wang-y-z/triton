--- conflicted
+++ resolved
@@ -253,12 +253,7 @@
         key = f"{fn.cache_key}-{''.join(signature.values())}-{configs_key}-{constants}-{num_warps}-{num_stages}-{debug}-{arch}"
         return hashlib.md5(key.encode("utf-8")).hexdigest()
     assert isinstance(fn, str)
-<<<<<<< HEAD
-    # breakpoint()
-    return hashlib.md5((Path(fn).read_text() + triton.runtime.jit.version_key()).encode("utf-8")).hexdigest()
-=======
     return hashlib.md5((Path(fn).read_text() + version_key()).encode("utf-8")).hexdigest()
->>>>>>> 5df90423
 
 
 # - ^\s*tt\.func\s+ : match the start of the string, any leading whitespace, the keyword func,
@@ -357,13 +352,6 @@
 
 
 def compile(fn, **kwargs):
-<<<<<<< HEAD
-    # breakpoint()
-    arch = get_architecture_descriptor(kwargs.get("cc", None))
-    is_cuda = _is_cuda(arch)
-    context = _triton.ir.context()
-    asm = dict()
-=======
     # Get device type to decide which backend should be used
     device_type = kwargs.get("device_type", "cuda")
     _device_backend = get_backend(device_type)
@@ -378,7 +366,6 @@
     is_cuda = device_type == "cuda" and _is_cuda(arch)
     is_hip = device_type in ["cuda", "hip"] and not is_cuda
     context = ir.context()
->>>>>>> 5df90423
     constants = kwargs.get("constants", dict())
     num_warps = kwargs.get("num_warps", 4)
     num_stages = kwargs.get("num_stages", 3 if is_cuda and arch >= 75 else 2)
@@ -386,19 +373,11 @@
     if extern_libs is None:
         extern_libs = dict()
     debug = kwargs.get("debug", False)
-<<<<<<< HEAD
     ptx_path = kwargs.get("hack_ptx", str())
-=======
-
->>>>>>> 5df90423
     # build compilation stages
     stages = dict()
     stages["ast"] = (lambda path: fn, None)
-    stages["ttir"] = (lambda path: parse_mlir_module(path, context),
                       lambda src: optimize_ttir(ast_to_ttir(src, signature, configs[0], constants, debug=debug, arch=arch), arch))
-    stages["ttgir"] = (lambda path: parse_mlir_module(path, context),
-                       lambda src: optimize_ttgir(ttir_to_ttgir(src, num_warps), num_stages, arch))
-    stages["llir"] = (lambda path: Path(path).read_text(),
                       lambda src: ttgir_to_llir(src, extern_libs, arch))
     if is_cuda:
         add_cuda_stages(arch, extern_libs, stages)
@@ -508,23 +487,14 @@
                 else:
                     next_module = parse(path)
 
-<<<<<<< HEAD
-        if ir == "ptx" and ptx_path:
-            with open(ptx_path,"r") as f:
-                next_module = f.read()
         if ir == "ttgir":
             ttgir_filename = ir_filename
             # print("###[debug]### ttgir path: ", fn_cache_manager.get_file(ir_filename))
-        if ir == "cubin":
-            asm[ir] = next_module
-        elif ir == "amdgcn":
-            asm[ir] = str(next_module[0])
-=======
+        
         if ir_name == "cubin":
             asm[ir_name] = next_module
         elif ir_name == "amdgcn":
             asm[ir_name] = str(next_module[0])
->>>>>>> 5df90423
         else:
             asm[ir_name] = str(next_module)
         if ir_name == "llir" and "shared" not in metadata:
