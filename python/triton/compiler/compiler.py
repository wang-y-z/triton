--- conflicted
+++ resolved
@@ -376,11 +376,8 @@
     assert num_warps > 0 and (num_warps & (num_warps - 1)) == 0, "num_warps must be a power of 2"
     num_ctas = kwargs.get("num_ctas", 1)
     num_stages = kwargs.get("num_stages", get_arch_default_num_stages(device_type, capability=capability))
-<<<<<<< HEAD
     print("### [compile] +++  constants:",constants," num_warps:",num_warps," num_ctas:",num_ctas)
-=======
     enable_fp_fusion = kwargs.get("enable_fp_fusion", True)
->>>>>>> 96cf8f97
     # TODO[shuhaoj]: Default should be to enable warp specialization once possible
     enable_warp_specialization = kwargs.get("enable_warp_specialization", False)
     # TODO[shuhaoj]: persistent can be decoupled with warp specialization
